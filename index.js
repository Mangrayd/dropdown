--- conflicted
+++ resolved
@@ -40,30 +40,18 @@
   // dropdown-menu mode
   if (this.options.menu) elclasses.add('dropdown-menu');
 
-<<<<<<< HEAD
   // custom classname
-  if (this.options.classname) this.el.addClass(this.options.classname);
-=======
-  // custom css class
-  if (this.options.css) elclasses.add(this.options.css);
->>>>>>> fab43ba1
+  if (this.options.classname) elclasses.add(this.options.classname);
 
   // add options
   this.options.items = this.options.items || [];
 
-<<<<<<< HEAD
-  // selectable dropdown
-  this.options.selectable = 'undefined' == typeof this.options.selectable
-                              ? true
-                              : !!this.options.selectable;
-=======
   // reference element
   var ref = this.ref = o(ref);
 
-  // non-selectable dropdown
-  this.options.noSelectable = 'undefined' == typeof this.options.noSelectable ?
-                              this.ref.text().length : this.options.noSelectable;
->>>>>>> fab43ba1
+  // selectable dropdown
+  this.options.selectable = 'undefined' == typeof this.options.selectable
+                              ? true : !!this.options.selectable;
 
   if (this.options.items.length) {
     this.addItems();
@@ -128,13 +116,8 @@
  * @api pubic
  */
 
-<<<<<<< HEAD
-Dropdown.prototype.focus = function (slug) {
+Dropdown.prototype.focus = function(slug){
   if (!this.options.selectable) return;
-=======
-Dropdown.prototype.focus = function(slug){
-  if (this.options.noSelectable) return;
->>>>>>> fab43ba1
 
   // previous selected option ?
   if (this.current) {
